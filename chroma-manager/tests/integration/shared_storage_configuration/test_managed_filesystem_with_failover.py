import re
import socket
import time

from testconfig import config

from tests.utils.http_requests import AuthorizedHttpRequests
from tests.integration.core.constants import TEST_TIMEOUT
from tests.integration.core.testcases import ChromaIntegrationTestCase


class TestManagedFilesystemWithFailover(ChromaIntegrationTestCase):
    def setUp(self):
        user = config['chroma_managers'][0]['users'][0]
        self.chroma_manager = AuthorizedHttpRequests(user['username'], user['password'],
                server_http_url = config['chroma_managers'][0]['server_http_url'])
        self.reset_cluster(self.chroma_manager)

    def test_create_filesystem_with_failover(self):
<<<<<<< HEAD
        # Add two hosts as managed hosts
        self.assertGreaterEqual(len(config['lustre_servers']), 2)
        hosts = self.add_hosts([h['address'] for h in config['lustre_servers'][:2]])
=======
        # Add hosts as managed hosts
        host_create_command_ids = []
        for host_config in config['lustre_servers'][:4]:
            host_address = host_config['address']
            response = self.chroma_manager.post(
                '/api/test_host/',
                body = {'address': host_address}
            )
            self.assertEqual(response.successful, True, response.text)
            # FIXME: test_host here isn't serving a purpose as we
            # don't check on its result (it's asynchronous but
            # annoyingly returns a celery task instead of a Command)

            response = self.chroma_manager.post(
                '/api/host/',
                body = {'address': host_address}
            )
            self.assertEqual(response.successful, True, response.text)
            host_id = response.json['host']['id']
            host_create_command_ids.append(response.json['command']['id'])
            self.assertTrue(host_id)

            response = self.chroma_manager.get(
                '/api/host/%s/' % host_id,
            )
            self.assertEqual(response.successful, True, response.text)
            host = response.json
            self.assertEqual(host['address'], host_address)

        # Wait for the host setup and device discovery to complete
        self.wait_for_commands(self.chroma_manager, host_create_command_ids)

        # Verify there are now hosts in the database.
        response = self.chroma_manager.get(
            '/api/host/',
        )
        self.assertEqual(response.successful, True, response.text)
        hosts = response.json['objects']
        self.assertEqual(4, len(hosts))
        self.assertEqual(hosts[0]['state'], 'lnet_up')
        self.assertEqual(hosts[1]['state'], 'lnet_up')
>>>>>>> 60b5641a

        # Count how many of the reported Luns are ready for our test
        # (i.e. they have both a primary and a secondary node)
        ha_volumes = self.get_shared_volumes()
        self.assertGreaterEqual(len(ha_volumes), 4)

        mgt_volume = ha_volumes[0]
        mdt_volume = ha_volumes[1]
        ost_volume_1 = ha_volumes[2]
        ost_volume_2 = ha_volumes[3]

        # Set primary and secondary mounts explicitly and check they
        # are respected
        self.set_volume_mounts(mgt_volume, hosts[0]['id'], hosts[1]['id'])
        self.set_volume_mounts(mdt_volume, hosts[0]['id'], hosts[1]['id'])
        self.set_volume_mounts(ost_volume_1, hosts[2]['id'], hosts[3]['id'])
        self.set_volume_mounts(ost_volume_2, hosts[3]['id'], hosts[2]['id'])

        response = self.chroma_manager.get(
            '/api/volume/',
            params = {'category': 'usable'}
        )
        self.assertEqual(response.successful, True, response.text)
        volumes = response.json['objects']
        refreshed_mgt_volume = None
        refreshed_mdt_volume = None
        refreshed_ost_volume_1 = None
        refreshed_ost_volume_2 = None
        for volume in volumes:
            if volume['id'] == mgt_volume['id']:
                refreshed_mgt_volume = volume
            elif volume['id'] == mdt_volume['id']:
                refreshed_mdt_volume = volume
            elif volume['id'] == ost_volume_1['id']:
                refreshed_ost_volume_1 = volume
            elif volume['id'] == ost_volume_2['id']:
                refreshed_ost_volume_2 = volume
        self.assertTrue(refreshed_mgt_volume and refreshed_mdt_volume and refreshed_ost_volume_1 and refreshed_ost_volume_2)
        self.verify_volume_mounts(refreshed_mgt_volume, hosts[0]['id'], hosts[1]['id'])
        self.verify_volume_mounts(refreshed_mdt_volume, hosts[0]['id'], hosts[1]['id'])
        self.verify_volume_mounts(refreshed_ost_volume_1, hosts[2]['id'], hosts[3]['id'])
        self.verify_volume_mounts(refreshed_ost_volume_2, hosts[3]['id'], hosts[2]['id'])

        # Create new filesystem
        self.verify_usable_luns_valid(ha_volumes, 4)
        filesystem_id = self.create_filesystem(
<<<<<<< HEAD
            {
                'name': 'testfs',
                'mgt': {'volume_id': mgt_volume['id']},
                'mdt': {'volume_id': mdt_volume['id'], 'conf_params': {}},
                'osts': [{'volume_id': v['id'], 'conf_params': {}} for v in ost_volumes],
                'conf_params': {}
            }
=======
            name = 'testfs',
            mgt_volume_id = mgt_volume['id'],
            mdt_volume_id = mdt_volume['id'],
            ost_volume_ids = [ost_volume_1['id'], ost_volume_2['id']]
>>>>>>> 60b5641a
        )

        # Define where we expect targets for volumes to be started on depending on our failover state.
        volumes_expected_hosts_in_normal_state = {
            mgt_volume['id']: hosts[0]['nodename'],
            mdt_volume['id']: hosts[0]['nodename'],
            ost_volume_1['id']: hosts[2]['nodename'],
            ost_volume_2['id']: hosts[3]['nodename'],
        }
        volumes_expected_hosts_in_failover_state = {
            mgt_volume['id']: hosts[1]['nodename'],
            mdt_volume['id']: hosts[1]['nodename'],
            ost_volume_1['id']: hosts[2]['nodename'],
            ost_volume_2['id']: hosts[3]['nodename'],
        }

        # Verify targets are started on the correct hosts
        self.verify_targets_for_volumes_started_on_expected_hosts(filesystem_id, volumes_expected_hosts_in_normal_state)

        # Mount the filesystem
        response = self.chroma_manager.get(
            '/api/filesystem/%s/' % filesystem_id,
        )
        self.assertEqual(response.successful, True, response.text)
        mount_command = response.json['mount_command']

        client = config['lustre_clients'].keys()[0]
        self.mount_filesystem(client, "testfs", mount_command)
        try:
            self.exercise_filesystem(client, "testfs")
        finally:
            self.unmount_filesystem(client, 'testfs')

        if config['failover_is_configured']:
            for lustre_server in config['lustre_servers']:
                for host in hosts:
                    if lustre_server['nodename'] == host['nodename']:
                        host['config'] = lustre_server

            # Fail hosts[0], which is running the MGT and MDT
            self.remote_command(
                hosts[0]['config']['host'],
                hosts[0]['config']['destroy_command']
            )

            # Wait for failover to occur
            running_time = 0
            while running_time < TEST_TIMEOUT and not self.targets_for_volumes_started_on_expected_hosts(filesystem_id, volumes_expected_hosts_in_failover_state):
                time.sleep(1)
                running_time += 1

            self.assertLess(running_time, TEST_TIMEOUT, "Timed out waiting for failover")
            self.verify_targets_for_volumes_started_on_expected_hosts(filesystem_id, volumes_expected_hosts_in_failover_state)

            # Wait for the stonithed server to come back online
            running_time = 0
            while running_time < TEST_TIMEOUT:
                try:
                    # TODO: Better way to check this?
                    _, stdout, _ = self.remote_command(
                        hosts[0]['nodename'],
                        "echo 'Checking if node is ready to receive commands.'"
                    )
                except socket.error:
                    continue
                finally:
                    time.sleep(3)
                    running_time += 3

                # Verify other host knows it is no longer offline
                _, stdout, _ = self.remote_command(
                    hosts[1]['nodename'],
                    "crm node show %s" % hosts[0]['nodename']
                )
                node_status = stdout.read()
                if not re.search("offline", node_status):
                    break

            self.assertLess(running_time, TEST_TIMEOUT, "Timed out waiting for stonithed server to come back online.")
            _, stdout, _ = self.remote_command(
                hosts[1]['nodename'],
                "crm node show %s" % hosts[0]['nodename']
            )
            self.assertNotRegexpMatches(stdout.read(), "offline")

            # Verify did not auto-failback
            self.verify_targets_for_volumes_started_on_expected_hosts(filesystem_id, volumes_expected_hosts_in_failover_state)

            # Failback
            response = self.chroma_manager.get(
                '/api/target/',
                params = {
                    'filesystem_id': filesystem_id,
                    'kind': 'MGT',
                }
            )
            self.assertTrue(response.successful, response.text)
            mgt = response.json['objects'][0]
            _, stdout, _ = self.remote_command(
                hosts[0]['nodename'],
                'chroma-agent failback-target --label %s --id %s' % (mgt['label'], mgt['id'])
            )

            response = self.chroma_manager.get(
                '/api/target/',
                params = {
                    'filesystem_id': filesystem_id,
                    'kind': 'MDT',
                }
            )
            self.assertTrue(response.successful, response.text)
            mdt = response.json['objects'][0]
            _, stdout, _ = self.remote_command(
                hosts[0]['nodename'],
                'chroma-agent failback-target --label %s --id %s' % (mdt['label'], mdt['id'])
            )

            # Wait for the targets to move back to their original server
            running_time = 0
            while running_time < TEST_TIMEOUT and not self.targets_for_volumes_started_on_expected_hosts(filesystem_id, volumes_expected_hosts_in_normal_state):
                time.sleep(1)
                running_time += 1

            self.assertLess(running_time, TEST_TIMEOUT, "Timed out waiting for failback")
            self.verify_targets_for_volumes_started_on_expected_hosts(filesystem_id, volumes_expected_hosts_in_normal_state)

            # TODO: Also add a test for failback on the active/active OSTs.<|MERGE_RESOLUTION|>--- conflicted
+++ resolved
@@ -17,53 +17,9 @@
         self.reset_cluster(self.chroma_manager)
 
     def test_create_filesystem_with_failover(self):
-<<<<<<< HEAD
         # Add two hosts as managed hosts
         self.assertGreaterEqual(len(config['lustre_servers']), 2)
         hosts = self.add_hosts([h['address'] for h in config['lustre_servers'][:2]])
-=======
-        # Add hosts as managed hosts
-        host_create_command_ids = []
-        for host_config in config['lustre_servers'][:4]:
-            host_address = host_config['address']
-            response = self.chroma_manager.post(
-                '/api/test_host/',
-                body = {'address': host_address}
-            )
-            self.assertEqual(response.successful, True, response.text)
-            # FIXME: test_host here isn't serving a purpose as we
-            # don't check on its result (it's asynchronous but
-            # annoyingly returns a celery task instead of a Command)
-
-            response = self.chroma_manager.post(
-                '/api/host/',
-                body = {'address': host_address}
-            )
-            self.assertEqual(response.successful, True, response.text)
-            host_id = response.json['host']['id']
-            host_create_command_ids.append(response.json['command']['id'])
-            self.assertTrue(host_id)
-
-            response = self.chroma_manager.get(
-                '/api/host/%s/' % host_id,
-            )
-            self.assertEqual(response.successful, True, response.text)
-            host = response.json
-            self.assertEqual(host['address'], host_address)
-
-        # Wait for the host setup and device discovery to complete
-        self.wait_for_commands(self.chroma_manager, host_create_command_ids)
-
-        # Verify there are now hosts in the database.
-        response = self.chroma_manager.get(
-            '/api/host/',
-        )
-        self.assertEqual(response.successful, True, response.text)
-        hosts = response.json['objects']
-        self.assertEqual(4, len(hosts))
-        self.assertEqual(hosts[0]['state'], 'lnet_up')
-        self.assertEqual(hosts[1]['state'], 'lnet_up')
->>>>>>> 60b5641a
 
         # Count how many of the reported Luns are ready for our test
         # (i.e. they have both a primary and a secondary node)
@@ -110,20 +66,14 @@
         # Create new filesystem
         self.verify_usable_luns_valid(ha_volumes, 4)
         filesystem_id = self.create_filesystem(
-<<<<<<< HEAD
             {
                 'name': 'testfs',
                 'mgt': {'volume_id': mgt_volume['id']},
                 'mdt': {'volume_id': mdt_volume['id'], 'conf_params': {}},
-                'osts': [{'volume_id': v['id'], 'conf_params': {}} for v in ost_volumes],
+                'osts': [{'volume_id': v['id'], 'conf_params': {}} for v in [ost_volume_1, ost_volume_2]],
                 'conf_params': {}
             }
-=======
-            name = 'testfs',
-            mgt_volume_id = mgt_volume['id'],
-            mdt_volume_id = mdt_volume['id'],
-            ost_volume_ids = [ost_volume_1['id'], ost_volume_2['id']]
->>>>>>> 60b5641a
+
         )
 
         # Define where we expect targets for volumes to be started on depending on our failover state.
