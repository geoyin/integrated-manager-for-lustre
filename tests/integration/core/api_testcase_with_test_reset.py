--- conflicted
+++ resolved
@@ -552,11 +552,7 @@
 
             # Completely nuke the database to start from a clean state.
             self.remote_command(
-<<<<<<< HEAD
-                chroma_manager["address"], "systemctl stop postgresql-12 && rm -fr /var/lib/pgsql/12/data/*"
-=======
                 chroma_manager["address"], "systemctl stop postgresql-9.6  && rm -fr /var/lib/pgsql/9.6/data/*"
->>>>>>> 9b073855
             )
 
             # Run chroma-config setup to recreate the database and start the manager.
