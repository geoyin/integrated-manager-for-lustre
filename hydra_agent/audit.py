--- conflicted
+++ resolved
@@ -373,6 +373,10 @@
                     # dump worked by looking for output file
                     return
 
+                if os.path.getsize(tmpfile) == 0:
+                    # Work around LU-632, wherein an empty config log causes llog_reader to hit
+                    # an infinite loop.
+                    continue
                 client_log = subprocess.Popen(["llog_reader", tmpfile], stdout=subprocess.PIPE).stdout.read()
 
                 entries = client_log.split("\n#")[1:]
@@ -437,7 +441,6 @@
                     
         # Read config log "<fsname>-client" for each filesystem
         for fs in filesystems:
-<<<<<<< HEAD
             mgs_targets[fs] = []
             read_log("filesystem", fs, "%s-client" % fs)
             read_log("filesystem", fs, "%s-param" % fs)
@@ -448,36 +451,6 @@
 
 
         return (mgs_targets, conf_params)
-=======
-            tmpfile = "/tmp/debugfs.tmp"
-            debugfs_rc = subprocess.Popen(["debugfs", "-c", "-R", "dump CONFIGS/%s-client %s" % (fs, tmpfile), dev], stdout=subprocess.PIPE, stderr=subprocess.PIPE).wait()
-            # LU-632
-            if os.path.getsize(tmpfile) == 0:
-                continue
-            client_log = subprocess.Popen(["llog_reader", tmpfile], stdout=subprocess.PIPE).stdout.read()
-
-            entries = client_log.split("\n#")[1:]
-            fs_targets = []
-            for entry in entries:
-                tokens = entry.split()
-                step_num = tokens[0]
-                # ([\w=]+) covers all possible token[0] from
-                # lustre/utils/llog_reader.c @ 0f8dca08a4f68cba82c2c822998ecc309d3b7aaf
-                (code,action) = re.search("^\\((\d+)\\)([\w=]+)$", tokens[1]).groups()
-                if action == 'setup':
-                    volume = re.search("0:(\w+-\w+)-\w+", tokens[2]).group(1)
-                    uuid = re.search("1:(.*)", tokens[3]).group(1)
-                    nid = re.search("2:(.*)", tokens[4]).group(1)
-
-                    fs_targets.append({
-                        "uuid": uuid,
-                        "name": volume,
-                        "nid": nid})
-
-            mgs_targets[fs] = fs_targets
-
-        return mgs_targets
->>>>>>> 6bea22a1
 
     def get_mgs_pings(self, mgs_targets):
         """Attempt to 'lctl ping' all NIDs of targets configured
