--- conflicted
+++ resolved
@@ -310,7 +310,6 @@
             </table>
             <table class='chart_grid'>
               <tr>
-<<<<<<< HEAD
                 <td>
                   <table id="ostSummaryTbl" width="100%">
                   </table>
@@ -319,71 +318,40 @@
                   <div id="target_space_usage_container" class="chart">Space Usage</div>
                 </td>
                 <td>
-=======
-				        <td colspan="4">
-				          <fieldset>
-				            <table width="100%" border="0">
-				              <tr>
-				                <td colspan="2" valign="top" class="text" width="30%" align="center" style="font-family: Verdana, Arial, Helvetica, sans-serif;"><br />
-				                  <table id="ostSummaryTbl" width="100%">
-				                  </table>
-				                </td>
-				                <td width="25%" valign="top" class="text" align="center">
-				                  <div style="clear: right;"></div>
-				                  <div id="target_space_usage_container" class="round-table">Space Usage</div>
-				                </td>
-				                <td width="25%" valign="top" class="text" align="center">
-				                  <div style="clear: right;"></div>
-				                  <div id="target_inodes_container" class="round-table">Files Vs Free Inodes</div>
-				                </td>
-				              </tr>
-				            </table>
-				          </fieldset>
-				        </td>
-              </tr>
-              <tr>
-				        <td colspan="3">
-				          <fieldset>
-				            <table width="100%" border="0">
-					            <tr>
-					              <td valign="top" class="text" width="50%" align="center">
-					               <div id="target_read_write_container_div" style="display: none">
-						               <div class="magni" style="margin-left: 810px">
-						                 <input type="button" class="magbutton" 
-						                 onclick="ost_Area_ReadWrite_Data($('#fsSelect').val(), startTime, endTime, 'Average', 'MDT', readWriteFetchMatric, 'true');setZoomDialogTitle('Target: Disk Read and Write');" />
-						               </div>
-						               <div style="clear: right;"></div>
-						               <div id="target_read_write_container" style="width: 500px" class="round-table">Disk Read and Write</div>
-					               </div>
-					               <div id="target_mgt_ops_container_div" style="display: none">
-					                 <div class="magni" style="margin-left: 810px">
-                             <input type="button" class="magbutton" 
-                             onclick="ost_Area_mgtOps_Data($('#ls_ostId').val(),'true');setZoomDialogTitle('Target: MGT Ops');" />
-                           </div>
-                           <div style="clear: right;"></div>
-                           <div id="target_mgt_ops_container" style="width: 500px" class="round-table">MGT Ops</div>
-					               </div>
-					              </td>
-					            </tr>
-				            </table>
-                  </fieldset>
->>>>>>> a8833c16
-                </td>
-              </tr>
-              <tr>
-				        <td>
-                   <div id="target_read_write_container_magni" class="magni">
-                     <input type="button" value=" " class="magbutton" 
-                     onclick="ost_Area_ReadWrite_Data($('#fsSelect').val(), startTime, endTime, 'Average', 'MDT', readWriteFetchMatric, 'true');setZoomDialogTitle('Target: Disk Read and Write');" />
-                   </div>
-                   <div id="target_read_write_container" class="chart">Disk Read and Write</div>
-                </td>
-                <td width="25%" valign="top"  align="center">
-                  <div id="target_inodes_container" class="chart">iNode usage</div>
-                </td>
-                <td>
-                </td>
-              </tr>
+                  <div id="target_inodes_container" class="round-table">Files Vs Free Inodes</div>
+                </td>
+                <td></td>
+              </tr>
+              <tr>
+                <td>
+                 <div class="magni" style="margin-left: 810px">
+                   <input type="button" class="magbutton" 
+                   onclick="ost_Area_ReadWrite_Data($('#fsSelect').val(), startTime, endTime, 'Average', 'MDT', readWriteFetchMatric, 'true');setZoomDialogTitle('Target: Disk Read and Write');" />
+                 </div>
+                 <div style="clear: right;"></div>
+                 <div id="target_read_write_container" style="width: 500px" class="round-table">Disk Read and Write</div>
+                </td>
+                <td>
+                 <div class="magni" style="margin-left: 810px">
+                   <input type="button" class="magbutton" 
+                   onclick="ost_Area_mgtOps_Data($('#ls_ostId').val(),'true');setZoomDialogTitle('Target: MGT Ops');" />
+                 </div>
+                 <div style="clear: right;"></div>
+                 <div id="target_mgt_ops_container" style="width: 500px" class="round-table">MGT Ops</div>
+                </td>
+                <td></td>
+              </tr>
+              <tr>
+               <td>
+                 <div id="target_read_write_container_div" style="display: none">
+                 </div>
+               </td>
+               <td>
+                 <div id="target_mgt_ops_container_div" style="display: none">
+                 </div>
+               </td>
+               <td></td>
+             </tr>
             </table>
           </div>
           <!-- FileSystem Targets Div - End -->
